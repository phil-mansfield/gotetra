package main

import (
	"encoding/binary"
	"fmt"
	"io/ioutil"
	"log"
	"math"
	"math/rand"
	"os"
	"path"
	"strings"
	"runtime/pprof"

	"github.com/phil-mansfield/gotetra/render/io"	
	"github.com/phil-mansfield/gotetra/render/halo"

	"github.com/phil-mansfield/gotetra/los"
	"github.com/phil-mansfield/gotetra/los/geom"
	"github.com/phil-mansfield/gotetra/los/analyze"

	plt "github.com/phil-mansfield/pyplot"
)

const (
	rType = halo.R200m
	rMaxMult = 3.0
	rMinMult = 0.3

	n = 1024
	bins = 256
	window = 121
	cutoff = 0.0

	rings = 3
	plotStart = 1001
	plotCount = 1

	I, J = 5, 5
	
	// SubhaloFinder params.
	finderCells = 150
	overlapMult = 3

	hdSaveFile = "hdSave.dat"
)

var (
	colors = []string{
		"DarkSlateBlue", "DarkSlateGray", "DarkTurquoise",
		"DarkViolet", "DeepPink", "DimGray",
	}
	refRings = []int{
		//10, 10, 10, 10, 10, 10,
		//20, 20, 20, 20, 20, 20,
		50, 50, 50, 50, 50, 50,
		//3, 4, 6, 10,
	}
	refHalos = len(refRings)
	visProfs = []int{
		rand.Intn(n), rand.Intn(n), rand.Intn(n),
		rand.Intn(n), rand.Intn(n), rand.Intn(n),
	}
)

func loadHeaders(files []string, saveDir string) ([]io.SheetHeader, error) {
	saveFile := path.Join(saveDir, hdSaveFile)
	hds := make([]io.SheetHeader, len(files))

	if _, err := os.Stat(saveFile); err == nil {
		f, err := os.Open(saveFile)
		if err != nil { return nil, err }
		defer f.Close()
		fmt.Println("Loading saved headers.")
		binary.Read(f, binary.LittleEndian, hds)
		
	} else {
		fmt.Print("Loading individual headers: ")

		for i := range files {
			if i % 50 == 0 { fmt.Print(i, " ") }
			err = io.ReadSheetHeaderAt(files[i], &hds[i])
			if err != nil { return nil, err }
		}

		f, err := os.Create(saveFile)
		if err != nil { return nil, err }
		defer f.Close()
		binary.Write(f, binary.LittleEndian, hds)
		fmt.Println()

	}
	return hds, nil
}

func main() {
	// Argument Parsing.
	fmt.Println("Running")
	if len(os.Args) != 6 {
		log.Fatalf("Usage: $ %s input_dir halo_file plot_dir text_dir save_dir",
			os.Args[0])
	}

	dirName := os.Args[1]
	haloFileName := os.Args[2]
	plotDir := os.Args[3]
	textDir := os.Args[4]
	saveDir := os.Args[5]

	// Do I/O and set up buffers.
	files, err := fileNames(dirName)
	if err != nil { log.Fatal(err.Error()) }
	hds, err := loadHeaders(files, saveDir)
	if err != nil { log.Fatal(err.Error()) }
	buf := los.NewBuffers(files[0], &hds[0])
	fmt.Println("Loaded headers")

	// Find halos, subhalos, etc.
	xs, ys, zs, ms, rs, err := halo.ReadRockstar(
		haloFileName, rType, &hds[0].Cosmo,
	)

	if err != nil { log.Fatal(err.Error()) }
	fmt.Println("Read halos")
	g := halo.NewGrid(finderCells, hds[0].TotalWidth, len(xs))
	g.Insert(xs, ys, zs)
	sf := halo.NewSubhaloFinder(g)
	sf.FindSubhalos(xs, ys, zs, rs, overlapMult)
	fmt.Println("Found subhalos")

	// Profiling boilerplate.
	f, err := os.Create("out.pprof")
	if err != nil { log.Fatal(err.Error()) }
	pprof.StartCPUProfile(f)
	defer pprof.StopCPUProfile()

	// Analyze each halo.
	plotRs, plotRhos := make([]float64, bins), make([]float64, bins)

	totRbs := make([][]analyze.RingBuffer, refHalos + 1)
	totRbs[0] = make([]analyze.RingBuffer, rings)
	rbs := totRbs[0]
	rbRefs := totRbs[1:]
	for j := range rbRefs {
		rbRefs[j] = make([]analyze.RingBuffer, refRings[j])
	}

	for j := range totRbs {
		for i := range totRbs[j] {
			totRbs[j][i].Init(n, bins)
		}
	}

<<<<<<< HEAD
	for i := plotStart; i < plotStart + plotCount; i++ {
//	for _, i := range []int{
//		1006, 1008, 1009, 1014, 1017, 1018, 1033, 1047, 6006, 6030,
//	} {
		fmt.Println("Hosts:", sf.HostCount(i), "Subhalos:", sf.SubhaloCount(i))
=======
//	for i := plotStart; i < plotStart + plotCount; i++ {
	for _, i := range []int{
		1006, 1008, 1009, 1014, 1017, 1018, 1033, 1047, 6006, 6030,
	} {
		fmt.Println("Loading")
>>>>>>> ce50e7e0
		if sf.HostCount(i) > 0 { 
			fmt.Println("Ignoring halo with host.")
			continue
		}
		
		origin := &geom.Vec{float32(xs[i]), float32(ys[i]), float32(zs[i])}

		hs := make([]los.HaloProfiles, refHalos + 1)
		h := &hs[0]
		hRefs := hs[1:]

		h.Init(i, rings, origin, rs[i] * rMinMult, rs[i] * rMaxMult,
			bins, n, hds[0].TotalWidth, los.Log(true))
		for j := range hRefs {
			hRefs[j].Init(i, refRings[j], origin, rs[i] * rMinMult,
				rs[i] * rMaxMult, bins, n, hds[0].TotalWidth, los.Log(true),
				los.Rotate(float32(2 * math.Pi * rand.Float64()),
					float32(2 * math.Pi * rand.Float64()),
					float32(2 * math.Pi * rand.Float64())))
		}
		hdIntrs, fileIntrs := intersectingSheets(h, hds, files)		
		
		fmt.Println("Computing Densities")
		los.LoadDensities(hs, hdIntrs, fileIntrs, buf)
		for j := range totRbs {
			for k := range totRbs[j] {
				totRbs[j][k].Clear()
				totRbs[j][k].Splashback(&hs[j], k, window, cutoff)
			}
		}

		fmt.Println("Single Fit")
		pShells := make([]analyze.ProjectedShell, len(hRefs))
		shells := make([]analyze.Shell, len(hRefs))
		for j := range pShells {
			pxs, pys := analyze.FilterPoints(rbRefs[j], 4) 
			cs, pShell := analyze.PennaPlaneFit(pxs, pys, &hRefs[j], I, J)
			shell := analyze.PennaFunc(cs, I, J, 2)
			pShells[j], shells[j] = pShell, shell
		}

		for j, shell := range shells {
			printShellStats(shell, h.ID(), j, 10 * 1000)
		}

		//for j := range rbRefs {
		//	plotKde(rbRefs[j], ms[i], h.ID(), j, plotDir)
		//}

		fmt.Println("Plotting Tracers")
		plotTracers(hRefs, rbRefs, h.ID(), 1, 1000, plotDir)
		fmt.Println("Plotting Plane")
		for ring := 0; ring < rings; ring++ {
			plotPlane(h, &rbs[ring], ms[i], h.ID(),
				ring, pShells, plotDir, textDir)
			_, _ = plotRhos, plotRs
			//plotExampleProfiles(h, ms[i], ring, plotRs, plotRhos, plotDir)
			//plotExampleDerivs(h, ms[i], ring, plotRs, plotRhos, plotDir)
		}
	}
	
	plt.Execute()
}

func subhaloSpheres(
	sf *halo.SubhaloFinder, i int, xs, ys, zs, rs []float64,
) []geom.Sphere {
	shIdxs := sf.Subhalos(i)
	subhalos := make([]geom.Sphere, len(shIdxs))

	for j, idx := range shIdxs {
		subhalos[j].R = float32(rs[idx])
		subhalos[j].C = geom.Vec{
			float32(xs[idx]), float32(ys[idx]), float32(zs[idx]),
		}
	}
	return subhalos
}

func plotExampleProfiles(
	hp *los.HaloProfiles, m float64, ring int,
	rs, rhos []float64, dir string,
) {
	fname := path.Join(dir, fmt.Sprintf("profs_h%d_r%d.png", hp.ID(), ring))

	//plt.Figure()
	plt.InsertLine("plt.clf()")
	hp.GetRs(rs)

	r := rs[len(rs) - 1] / rMaxMult
	plt.Plot([]float64{r, r}, []float64{1e5, 0.01}, "k", plt.LW(2))

	for cIdx, visIdx := range visProfs {
		hp.GetRhos(ring, visIdx, rhos)
		rhoSets, auxSets := analyze.NaNSplit(rhos, analyze.Aux(rs))
		
		for i := range rhoSets {
			rawRs, rawRhos := auxSets[0][i], rhoSets[i]
			smoothRhos, smoothDerivs, ok := analyze.Smooth(
				rawRs, rawRhos, window,
			)
			if !ok { continue }
			plt.Plot(rawRs, smoothRhos, plt.LW(3), plt.C(colors[cIdx]))
			r, ok := analyze.SplashbackRadius(rawRs, smoothRhos, smoothDerivs)
			if !ok { continue }
			plt.Plot([]float64{r, r}, []float64{1e5, 0.01}, plt.C(colors[cIdx]))
		}
	}

	// Plot specifications.
	plt.Title(fmt.Sprintf(
		`Halo %d: $M_{\rm 200m}$ = %.3g $M_\odot/h$`, hp.ID(), m),
	)
	plt.XLabel(`$R$ $[{\rm Mpc}/h]$`, plt.FontSize(16))
	plt.YLabel(`$\rho$ [$\rho_m$]`, plt.FontSize(16))

	plt.XScale("log")

	plt.YScale("log")
	plt.YLim(1e-2, 1e3)
	setXRange(rs[0], rs[len(rs) - 1])

	plt.Grid(plt.Axis("y"))
	plt.Grid(plt.Axis("x"), plt.Which("both"))
	plt.SaveFig(fname)
}

func plotExampleDerivs(
	hp *los.HaloProfiles, m float64, ring int,
	rs, rhos []float64, dir string,
) {
	fname := path.Join(dir, fmt.Sprintf("derivs_h%d_r%d.png", hp.ID(), ring))

	plt.InsertLine("plt.clf()")
	hp.GetRs(rs)

	r := rs[len(rs) - 1] / rMaxMult
	plt.Plot([]float64{r, r}, []float64{-20, +10}, "k", plt.LW(2))


	for cIdx, visIdx := range visProfs {
		hp.GetRhos(ring, visIdx, rhos)
		rhoSets, auxSets := analyze.NaNSplit(rhos, analyze.Aux(rs))
		for i := range rhoSets {
			rawRs, rawRhos := auxSets[0][i], rhoSets[i]
			smoothRhos, smoothDerivs, ok := analyze.Smooth(
				rawRs, rawRhos, window,
			)

			if !ok { continue }
			plt.Plot(rawRs, smoothDerivs, plt.LW(3), plt.C(colors[cIdx]))
			r, ok := analyze.SplashbackRadius(rawRs, smoothRhos, smoothDerivs)

			if !ok { continue }
			plt.Plot([]float64{r, r}, []float64{-20, +10}, plt.C(colors[cIdx]))
		}
	}

	// Plot specifications.
	plt.Title(fmt.Sprintf(
		`Halo %d: $M_{\rm 200m}$ = %.3g $M_\odot/h$`, hp.ID(), m),
	)
	plt.XLabel(`$R$ $[{\rm Mpc}/h]$`, plt.FontSize(16))
	plt.YLabel(`$d \ln{\rho}/ d\ln{r}$ [$\rho_m$]`, plt.FontSize(16))

	plt.XScale("log")
	plt.YLim(-20, +10)
	// plt.YLim(-2, +1)
	setXRange(rs[0], rs[len(rs) - 1])

	plt.Grid(plt.Axis("y"))
	plt.Grid(plt.Axis("x"), plt.Which("both"))
	plt.SaveFig(fname)
}

func plotKde(rbs []analyze.RingBuffer, m float64, id, rot int, plotDir string) {
	fName := path.Join(plotDir, fmt.Sprintf("kde_h%d_rot%d", id, rot))

	plt.Figure(plt.Num(1), plt.FigSize(8, 8))
	plt.InsertLine("plt.clf()")

	n := len(rbs[0].Oks)
	validRs, validPhis := make([]float64, 0, n), make([]float64, 0, n)
	for i := range rbs {
		r := &rbs[i]
		validRs, validPhis = r.OkPolarCoords(validRs, validPhis)
		kt := analyze.NewKDETree(validRs, validPhis, 1)
		kt.PlotLevel(0, plt.C(colors[rot]), plt.LW(3))
	}

	plt.Title(fmt.Sprintf(`Halo %d: $M_{\rm 200c}$ = %.3g $M_\odot/h$`, id, m))
	plt.XLabel(`$r$ [{\rm Mpc}/$h$]`)
	plt.SaveFig(fName)
}

func plotPlane(
	h *los.HaloProfiles, r *analyze.RingBuffer, m float64, id, ring int,
	pShells []analyze.ProjectedShell, plotDir, textDir string,
) {
	pName := path.Join(plotDir, fmt.Sprintf("plane_h%d_r%d.png", id, ring))
	xs, ys := make([]float64, 0, r.N), make([]float64, 0, r.N)
	rs, phis := make([]float64, 0, r.N), make([]float64, 0, r.N)

	xs, ys = r.OkPlaneCoords(xs, ys)
	rs, phis = r.OkPolarCoords(rs, phis)
	kt := analyze.NewKDETree(rs, phis, 4)

	fRs, fThs, _ := kt.FilterNearby(rs, phis, 4, kt.H() / 2)
	fXs, fYs := make([]float64, len(fRs)), make([]float64, len(fRs))
	for i := range fRs {
		sin, cos := math.Sincos(fThs[i])
		fXs[i], fYs[i] = fRs[i] * cos, fRs[i] * sin
	}

	plt.Figure(plt.Num(1), plt.FigSize(8, 8))
	plt.InsertLine("plt.clf()")
	plt.Plot(xs, ys, "ow")

	rf := kt.GetRFunc(4, analyze.Radial)
	spXs := make([]float64, 200)
	spYs := make([]float64, 200)
	dPhi := 2 * math.Pi / float64(len(spXs) - 1)
	for i := range spXs {
		phi := (float64(i) + 0.5) * dPhi
		r := rf(phi)
		sin, cos := math.Sincos(phi)
		spXs[i], spYs[i] = r * cos, r * sin
	}

	spXs[len(spXs) - 1], spYs[len(spYs) - 1] = spXs[0], spYs[0]
	plt.Plot(spXs, spYs, plt.Color("r"), plt.LW(2))
	plt.Plot(fXs, fYs, "o", plt.Color("r"))

	for i, pShell := range pShells {
		rXs, rYs := make([]float64, 100), make([]float64, 100)
		for i := range rXs {
			phi := float64(i) * 2 * math.Pi / float64(len(rXs) - 1)
			r := pShell(h, ring, phi)
			sin, cos := math.Sincos(phi)
			rXs[i], rYs[i] = r * cos, r * sin
		}
		rXs[len(rXs)-1], rYs[len(rYs)-1] = rXs[0], rYs[0]
		plt.Plot(rXs, rYs, plt.C(colors[i]), plt.LW(2))
	}

	// Plot the colored profiles.
	for i := 0; i < r.N; i++ {
		if r.Oks[i] {
			for visIdx, j := range visProfs {
				if j == i { 
					plt.Plot(
						[]float64{r.PlaneXs[i]}, []float64{r.PlaneYs[i]},
						"o", plt.Color(colors[visIdx]),
					)
				}
			}
		}
	}

	
	plt.Title(fmt.Sprintf(`Halo %d: $M_{\rm 200m}$ = %.3g $M_\odot/h$`, id, m))
	plt.XLabel(`$X_1$ $[{\rm Mpc}/h]$`, plt.FontSize(16))
	plt.YLabel(`$X_2$ $[{\rm Mpc}/h]$`, plt.FontSize(16))
	rMax := 0.0
	for _, r := range r.Rs {
		if r > rMax { rMax = r }
	}

	plt.XLim(-rMax, +rMax)
	plt.YLim(-rMax, +rMax)
	plt.SaveFig(pName)
}

func plotTracers(
	hs []los.HaloProfiles, rbs [][]analyze.RingBuffer,
	id, step, samples int, plotDir string,
) {
	fname := path.Join(plotDir, fmt.Sprintf("trace_%dh.png", id))

	// Set up the cumulative shell measures.
	start, stop := 10, len(rbs)
	shells, ringCounts := [][]analyze.Shell{}, []int{}
	for ih := range hs {
		h := &hs[ih]
		xs, ys := analyze.FilterPoints(rbs[ih], 4)
		hRingCounts, hShells := analyze.CumulativeShells(
			xs, ys, h, I, J, start, stop, step,
		)
		ringCounts = hRingCounts
		shells = append(shells, hShells)
	}

	means, stds := analyze.CumulativeTracers(shells, samples)
	n := len(means)

	vols := make([]float64, n)
	sas := make([]float64, n)
	ixs := make([]float64, n)
	iys := make([]float64, n)
	izs := make([]float64, n)
	for i := 0; i < n; i++ {
		vols[i] = stds[i].Vol / means[i].Vol
		sas[i] = stds[i].Sa / means[i].Sa
		ixs[i] = stds[i].Ix / means[i].Ix
		iys[i] = stds[i].Iy / means[i].Iy
		izs[i] = stds[i].Iz / means[i].Iz
	}

	plt.Figure(plt.Num(1), plt.FigSize(8, 8))
	plt.InsertLine("plt.clf()")

	plt.Plot(ringCounts, vols, "r", plt.LW(3), plt.Label("Volume"))
	plt.Plot(ringCounts, sas, "b", plt.LW(3), plt.Label("Surface Area"))
	plt.Plot(ringCounts, ixs, "g", plt.LW(3), plt.Label(`$I_{\rm x}$`))
	plt.Plot(ringCounts, iys, "purple", plt.LW(3), plt.Label(`$I_{\rm y}$`))
	plt.Plot(ringCounts, izs, "orange", plt.LW(3), plt.Label(`$I_{\rm z}$`))

	plt.XLabel("Ring Count", plt.FontSize(16))
	plt.YLabel(`${\rm std}(X) / {\rm mean}(X)$`)
	
	plt.SaveFig(fname)
}

func setXRange(xLow, xHigh float64) {
	if (xLow < 1 && xHigh  > 1) ||
		(xLow < 0.1 && xHigh > 0.1) || 
		(xLow < 0.01 && xHigh > 0.01) {
		plt.XLim(xLow, xHigh)
	}
}

func strSlice(xs []float64) string {
	tokens := make([]string, len(xs))
	for i := range tokens { tokens[i] = fmt.Sprintf("%.4g", xs[i]) }
	return fmt.Sprintf("[%s]", strings.Join(tokens, ","))
}

// fileNames returns the names of all the files in a directory.
func fileNames(dirName string) ([]string, error) {
	infos, err := ioutil.ReadDir(dirName)
	if err != nil { return nil, err }

	files := make([]string, len(infos))
	for i := range infos {
		files[i] = path.Join(dirName, infos[i].Name())
	}
	return files, nil
}

// intersectingSheets returns all the SheetHeaders and file names that intersect
// with a given halo.
func intersectingSheets(
	h *los.HaloProfiles, hds []io.SheetHeader, files []string,
) ([]io.SheetHeader, []string) {
	hdOuts, fileOuts := []io.SheetHeader{}, []string{}
	for i := range hds {
		if h.SheetIntersect(&hds[i]) {
			hdOuts = append(hdOuts, hds[i])
			fileOuts = append(fileOuts, files[i])
		}
	}
	return hdOuts, fileOuts
}

func printShellStats(shell analyze.Shell, ID, cIdx, samples int) {
	c := colors[cIdx]
	v := shell.Volume(samples)
	Ix, Iy, Iz := shell.Moments(samples)
	sa := shell.SurfaceArea(samples)
	fmt.Printf(
		"%5d) Vol: %7.4g SA: %7.4g Is: (%7.4g %7.4g %7.4g) (%s)\n",
		ID, v, sa, Ix, Iy, Iz, c,
	)
}<|MERGE_RESOLUTION|>--- conflicted
+++ resolved
@@ -151,19 +151,8 @@
 		}
 	}
 
-<<<<<<< HEAD
 	for i := plotStart; i < plotStart + plotCount; i++ {
-//	for _, i := range []int{
-//		1006, 1008, 1009, 1014, 1017, 1018, 1033, 1047, 6006, 6030,
-//	} {
-		fmt.Println("Hosts:", sf.HostCount(i), "Subhalos:", sf.SubhaloCount(i))
-=======
-//	for i := plotStart; i < plotStart + plotCount; i++ {
-	for _, i := range []int{
-		1006, 1008, 1009, 1014, 1017, 1018, 1033, 1047, 6006, 6030,
-	} {
 		fmt.Println("Loading")
->>>>>>> ce50e7e0
 		if sf.HostCount(i) > 0 { 
 			fmt.Println("Ignoring halo with host.")
 			continue
